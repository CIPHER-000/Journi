--- conflicted
+++ resolved
@@ -86,47 +86,14 @@
     if (!id || !token) return
 
     try {
-<<<<<<< HEAD
       // Try the main journey endpoint first
       let response = await fetch(`${API_BASE_URL}/api/journey/${id}`, {
         headers: {
           'Authorization': `Bearer ${token}`,
           'Content-Type': 'application/json'
-=======
-      console.log('🗺️ JourneyMapPage: Loading journey data for ID:', id)
-
-      let data = null
-      let response = null
-
-      // Try multiple endpoints in order of preference
-      const endpoints = [
-        `${API_BASE_URL}/api/journey/${id}`,
-        `${API_BASE_URL}/api/journey/${id}/info`,
-        `${API_BASE_URL}/api/journey/${journeyId}` // Fallback with different param name
-      ]
-
-      for (const endpoint of endpoints) {
-        try {
-          console.log(`🔄 JourneyMapPage: Trying endpoint: ${endpoint}`)
-          response = await fetch(endpoint, {
-            headers: {
-              'Authorization': `Bearer ${token}`,
-              'Content-Type': 'application/json'
-            }
-          })
-
-          if (response.ok) {
-            data = await response.json()
-            console.log('✅ JourneyMapPage: Data loaded from endpoint:', endpoint)
-            break
-          }
-        } catch (err) {
-          console.warn(`⚠️ JourneyMapPage: Endpoint failed: ${endpoint}`, err)
->>>>>>> 0948a7ab
         }
-      }
-
-<<<<<<< HEAD
+      })
+
       // If that fails, try the info endpoint
       if (!response.ok) {
         console.log('🔄 Main endpoint failed, trying info endpoint...')
@@ -152,51 +119,6 @@
         }
       } else {
         console.error('❌ Failed to load journey data:', response.status)
-=======
-      if (data) {
-        console.log('✅ JourneyMapPage: Journey data loaded successfully:', data)
-
-        // Handle multiple response format variations
-        let finalJourneyMap = null
-
-        if (data.result) {
-          // Job result format
-          finalJourneyMap = data.result
-        } else if (data.journey_data) {
-          // Database format
-          finalJourneyMap = data.journey_data
-        } else if (data.personas && data.phases) {
-          // Direct journey format
-          finalJourneyMap = data
-        } else if (data.id && data.title && (data.industry || data.status)) {
-          // Journey info format - need to fetch full data
-          console.log('🔄 JourneyMapPage: Got journey info, fetching full data...')
-          if (data.result?.id) {
-            finalJourneyMap = data.result
-          } else {
-            // Try to extract or reconstruct journey data
-            finalJourneyMap = {
-              id: data.id,
-              title: data.title,
-              industry: data.industry || 'Unknown',
-              personas: data.personas || [],
-              phases: data.phases || [],
-              createdAt: data.created_at || new Date().toISOString()
-            }
-          }
-        } else {
-          console.warn('⚠️ JourneyMapPage: Unrecognized data format:', data)
-        }
-
-        if (finalJourneyMap) {
-          console.log('🗺️ JourneyMapPage: Setting final journey map:', finalJourneyMap)
-          setJourneyMap(finalJourneyMap)
-        } else {
-          console.warn('⚠️ JourneyMapPage: Could not extract journey data from response')
-        }
-      } else {
-        console.error('❌ JourneyMapPage: All endpoints failed for journey ID:', id)
->>>>>>> 0948a7ab
       }
     } catch (err) {
       console.error('Error loading journey map data:', err)
