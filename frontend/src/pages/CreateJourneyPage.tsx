--- conflicted
+++ resolved
@@ -110,19 +110,12 @@
         }
       }
 
-<<<<<<< HEAD
-=======
-      console.log('CreateJourneyPage: Setting up restored job status:', restoredJobStatus)
-
-      // Ensure states are set correctly to show JourneyProgress
->>>>>>> 0948a7ab
       setIsSubmitting(true)
       jobStatusRef.current = restoredJobStatus
       setJobStatus(restoredJobStatus)
       setProgressMessages(['🔄 Restoring journey progress...', '🤖 Reconnecting to AI agents...'])
 
       // Clear the navigation state to prevent re-triggering
-<<<<<<< HEAD
       navigate(location.pathname, { replace: true, state: {} })
     }
   }, [location.state, navigate, location.pathname, refetchActiveJourney])
@@ -134,31 +127,6 @@
     // Only update active journey status in background
     refetchActiveJourney()
   }, [refetchActiveJourney])
-=======
-      setTimeout(() => {
-        navigate(location.pathname, { replace: true, state: {} })
-      }, 100)
-    }
-  }, [location.state, navigate, location.pathname, refetchActiveJourney])
-
-  // Handle job completion - keep progress visible, don't reset states
-  const handleJobComplete = useCallback(async () => {
-    console.log('Job completed, keeping progress visible with results')
-    // Don't reset isSubmitting or jobStatus - keep JourneyProgress visible
-    // Don't call refetchActiveJourney() here to prevent state disruption
-    // The JourneyProgress component will handle showing the completed results
-
-    // Force the component to stay in progress view by ensuring isSubmitting remains true
-    // This prevents the form from reappearing
-    return new Promise<void>((resolve) => {
-      // Small delay to ensure state updates properly
-      setTimeout(() => {
-        console.log('📍 Journey completion handled - staying on progress view')
-        resolve()
-      }, 100)
-    })
-  }, [])
->>>>>>> 0948a7ab
 
   // Handle job cancellation
   const handleJobCancel = useCallback(() => {
